'''DISTRIBUTION STATEMENT A. Approved for public release: distribution unlimited.

This material is based upon work supported by the Assistant Secretary of Defense for
Research and Engineering under Air Force Contract No. FA8721-05-C-0002 and/or
FA8702-15-D-0001. Any opinions, findings, conclusions or recommendations expressed in this
material are those of the author(s) and do not necessarily reflect the views of the
Assistant Secretary of Defense for Research and Engineering.

Copyright 2015 Massachusetts Institute of Technology.

The software/firmware is provided to you on an As-Is basis

Delivered to the US Government with Unlimited Rights, as defined in DFARS Part
252.227-7013 or 7014 (Feb 2014). Notwithstanding any copyright notice, U.S. Government
rights in this work are defined by DFARS 252.227-7013 or DFARS 252.227-7014 as detailed
above. Use of this work other than as specifically authorized by the U.S. Government may
violate any copyrights that exist in this work.
'''

import base64
import binascii
import configparser
import distutils.spawn
import hashlib
import os
import re
import sys
import tempfile
import threading
import time
import zlib
import yaml
try:
    from yaml import CSafeLoader as SafeLoader, CSafeDumper as SafeDumper
except ImportError:
    from yaml import SafeLoader as SafeLoader, SafeDumper as SafeDumper

try:
    import simplejson as json
except ImportError:
    raise("Simplejson is mandatory, please install")

import M2Crypto
from M2Crypto import m2

<<<<<<< HEAD
from keylime import cmd_exec
from keylime import common
from keylime import keylime_logging
from keylime import secure_mount
from keylime import tpm_abstract
from keylime import tpm_ek_ca
=======
import cmd_exec
import common
import keylime_logging
import secure_mount
from tpm_abstract import Hash_Algorithms, Encrypt_Algorithms, Sign_Algorithms, AbstractTPM, TPM_Utilities
from tpm_ek_ca import atmel_trusted_keys, trusted_certs
>>>>>>> 2d151bc1

logger = keylime_logging.init_logging('tpm2')

# Read the config file
config = configparser.RawConfigParser()
config.read(common.CONFIG_FILE)

# Are we using legacy tpm2-tools (3.X) or modern (4+)?
env = os.environ.copy()
env['PATH']=env['PATH']+":%s"%common.TPM_TOOLS_PATH
legacy_tools = distutils.spawn.find_executable("tpm2_takeownership", env['PATH']) is not None

class tpm2(tpm_abstract.AbstractTPM):

    def __init__(self, need_hw_tpm=False):
        tpm_abstract.AbstractTPM.__init__(self, need_hw_tpm)
        
        logger.info("Using %s version of tpm2-tools"%("legacy" if legacy_tools else "modern"))

        # Shared lock to serialize access to tools
        self.tpmutilLock = threading.Lock()

        # We don't know which algs the TPM supports yet
        self.supported['encrypt'] = set()
        self.supported['hash'] = set()
        self.supported['sign'] = set()

        # Grab which default algs the config requested
        defaultHash = config.get('cloud_agent', "tpm_hash_alg")
        defaultEncrypt = config.get('cloud_agent', "tpm_encryption_alg")
        defaultSign = config.get('cloud_agent', "tpm_signing_alg")

        if self.need_hw_tpm:
            # Start up the TPM
            self.__startup_tpm()

            # Figure out which algorithms the TPM supports
            self.__get_tpm_algorithms()

            # Ensure TPM supports the defaults requested
            if defaultHash not in self.supported['hash']:
                raise Exception('Unsupported hash algorithm specified: %s!'%(defaultHash))
            if defaultEncrypt not in self.supported['encrypt']:
                raise Exception('Unsupported encryption algorithm specified: %s!'%(defaultEncrypt))
            if defaultSign not in self.supported['sign']:
                raise Exception('Unsupported signing algorithm specified: %s!'%(defaultSign))
        else:
            # Assume their defaults are sane?
            pass

        self.defaults['hash'] = defaultHash
        self.defaults['encrypt'] = defaultEncrypt
        self.defaults['sign'] = defaultSign

    def get_tpm_version(self):
        return 2

    def __get_tpm_algorithms(self):
        vendorStr = None
        retDict = self.__run("tpm2_getcap -c algorithms")
        output = common.list_convert(retDict['retout'])
        code = retDict['code']

        if code != tpm_abstract.AbstractTPM.EXIT_SUCESS:
            raise Exception("get_tpm_algorithms failed with code "+str(code)+": "+str(output))

        if legacy_tools:
            # output, human-readable -> json
            output = "".join(output)
            output = re.sub(r'TPMA_ALGORITHM for ALG_ID: 0x[0-9a-f]+\s+-\s+([a-z0-9_]+)', r'\1:', output)
            output = output.replace("set", "1")
            output = output.replace("clear", "0")
            output = [output]

        retyaml = common.yaml_to_dict(output)
        for algorithm,details in retyaml.items():
            if details["asymmetric"] == 1 and details["object"] == 1 and tpm_abstract.Encrypt_Algorithms.is_recognized(algorithm):
                self.supported['encrypt'].add(algorithm)
            elif details["hash"] == 1 and tpm_abstract.Hash_Algorithms.is_recognized(algorithm):
                self.supported['hash'].add(algorithm)
            elif details["asymmetric"] == 1 and details["signing"] == 1 and tpm_abstract.Sign_Algorithms.is_recognized(algorithm):
                self.supported['sign'].add(algorithm)

    #tpm_exec
    @staticmethod
    def __fingerprint(cmd):
        # Creates a unique-enough ID from the given command
        fprt = cmd.split()[0]
        if fprt == 'tpm2_nvread':
            if '0x1c00002' in cmd: # read_ekcert_nvram
                fprt += '-ekcert'
            else: # read_key_nvram
                fprt += '-key'
        elif fprt == "tpm2_getcap":
            if 'handles-persistent' in cmd:
                fprt += '-handles'
            elif 'properties-fixed' in cmd:
                fprt += '-props'
        else:
            # other commands are already unique
            pass
        return fprt

    def __run(self, cmd, expectedcode=tpm_abstract.AbstractTPM.EXIT_SUCESS, raiseOnError=True, lock=True, outputpaths=None):
        env = os.environ.copy()
        lib_path = ""
        if 'LD_LIBRARY_PATH' in env:
            lib_path = env['LD_LIBRARY_PATH']
        if 'TPM2TOOLS_TCTI' not in env:
            # Don't clobber existing setting (if present)
            env['TPM2TOOLS_TCTI'] = 'tabrmd:bus_name=com.intel.tss2.Tabrmd'
            # Other (not recommended) options are direct emulator and chardev communications:
            #env['TPM2TOOLS_TCTI'] = 'mssim:port=2321'
            #env['TPM2TOOLS_TCTI'] = 'device:/dev/tpm0'
        env['PATH'] = env['PATH']+":%s"%common.TPM_TOOLS_PATH
        env['LD_LIBRARY_PATH'] = lib_path+":%s"%common.TPM_LIBS_PATH

        # Convert single outputpath to list
        if isinstance(outputpaths, str):
            outputpaths = [outputpaths]

        # Handle stubbing the TPM out
        fprt = tpm2.__fingerprint(cmd)
        if common.STUB_TPM and common.TPM_CANNED_VALUES is not None:
            # Use canned values for stubbing
            jsonIn = common.TPM_CANNED_VALUES
            if fprt in jsonIn:
                # The value we're looking for has been canned!
                thisTiming = jsonIn[fprt]['timing']
                thisRetout = jsonIn[fprt]['retout']
                thisCode = jsonIn[fprt]['code']
                thisFileout = jsonIn[fprt]['fileout']
                fileoutEncoded = {}

                # Decode files that are supplied (and requested)
                if outputpaths is not None and len(outputpaths) > 0:
                    if len(thisFileout) == 1 and len(outputpaths) == 1:
                        #fileoutEncoded[outputpaths[0]] = base64.b64decode(next(iter(thisFileout.values()))).decode("zlib")
                        fileoutEncoded[outputpaths[0]] = zlib.decompress(base64.b64decode(next(iter(thisFileout.values()))))
                    elif fprt == "tpm2_deluxequote":
                        # quotes need 3 outputs, so we need a consistent way to match them back up when reading
                        quote_msg = ""
                        match = re.search("-m ([^\s]+)", cmd)
                        if match:
                            quote_msg = match.group(1)
                            if "file://quoteMessage" in thisFileout:
                                #fileoutEncoded[quote_msg] = base64.b64decode(thisFileout["file://quoteMessage"]).decode("zlib")
                                fileoutEncoded[quote_msg] = zlib.decompress(base64.b64decode(thisFileout["file://quoteMessage"]))
                        quote_sig = ""
                        match = re.search("-s ([^\s]+)", cmd)
                        if match:
                            quote_sig = match.group(1)
                            if "file://quoteSignature" in thisFileout:
                                #fileoutEncoded[quote_sig] = base64.b64decode(thisFileout["file://quoteSignature"]).decode("zlib")
                                fileoutEncoded[quote_sig] = zlib.decompress(base64.b64decode(thisFileout["file://quoteSignature"]))
                        quote_pcr = ""
                        match = re.search("-p ([^\s]+)", cmd)
                        if match:
                            quote_pcr = match.group(1)
                            if "file://quotePCR" in thisFileout:
                                #fileoutEncoded[quote_pcr] = base64.b64decode(thisFileout["file://quotePCR"]).decode("zlib")
                                fileoutEncoded[quote_pcr] = zlib.decompress(base64.b64decode(thisFileout["file://quotePCR"]))
                    else:
                        raise Exception("Command %s is using multiple files unexpectedly!"%(fprt))

                logger.debug("TPM call '%s' was stubbed out, with a simulated delay of %f sec"%(fprt, thisTiming))
                time.sleep(thisTiming)

                # Package for return
                returnDict = {
                    'retout': thisRetout,
                    'code': thisCode,
                    'fileouts': fileoutEncoded,
                    'timing': thisTiming,
                }
                return returnDict
            elif not lock:
                # non-lock calls don't go to the TPM (just let it pass through)
                pass
            else:
                # Our command hasn't been canned!
                raise Exception("Command %s not found in canned YAML!"%(fprt))

        numtries = 0
        while True:
            if lock:
                with self.tpmutilLock:
                    retDict = cmd_exec.run(cmd=cmd, expectedcode=expectedcode, raiseOnError=False, lock=lock, outputpaths=outputpaths, env=env)
            else:
                retDict = cmd_exec.run(cmd=cmd, expectedcode=expectedcode, raiseOnError=False, lock=lock, outputpaths=outputpaths, env=env)

            t0 = retDict['timing']['t0']
            t1 = retDict['timing']['t1']
            code = retDict['code']
            retout = retDict['retout']
            fileouts = retDict['fileouts']

            # keep trying to get quote if a PCR race condition occurred in deluxe quote
            if fprt == "tpm2_deluxequote" and "Error validating calculated PCR composite with quote" in retout:
                numtries += 1
                maxr = self.config.getint('cloud_agent', 'max_retries')
                if numtries >= maxr:
                    logger.error("Agent did not return proper quote due to PCR race condition.")
                    break
                retry = self.config.getfloat('cloud_agent', 'retry_interval')
                logger.info("Failed to get quote %d/%d times, trying again in %f seconds..."%(numtries, maxr, retry))
                time.sleep(retry)
                continue
            else:
                break

        # Don't bother continuing if TPM call failed and we're raising on error
        if code != expectedcode and raiseOnError:
            raise Exception("Command: %s returned %d, expected %d, output %s"%(cmd, code, expectedcode, retout))

        # Metric output
        if lock or self.tpmutilLock.locked():
            pad = ""
            if len(fprt) < 8:
                pad += "\t"
            if len(fprt) < 16:
                pad += "\t"
            if len(fprt) < 24:
                pad += "\t"

            filelen = 0
            if fileouts is not None:
                filelen = len(fileouts)

            # Print out benchmarking information for TPM (if requested)
            #print "\033[95mTIMING: %s%s\t:%f\toutlines:%d\tfilelines:%d\t%s\033[0m" % (fprt, pad, t1-t0, len(retout), filelen, cmd)
            if common.TPM_BENCHMARK_PATH is not None:
                with open(common.TPM_BENCHMARK_PATH, "ab") as f:
                    f.write("TIMING: %s%s\t:%f\toutlines:%d\tfilelines:%d\t%s\n" % (fprt, pad, t1-t0, len(retout), filelen, cmd))

            # Print out YAML canned values (if requested)
            # NOTE: resulting file will be missing the surrounding braces! (must add '{' and '}' for reading)
            if common.TPM_CANNED_VALUES_PATH is not None:
                with open(common.TPM_CANNED_VALUES_PATH, "ab") as can:
                    fileoutEncoded = {}

                    # Process files
                    if outputpaths is not None and len(outputpaths) > 0:
                        if len(fileouts) == 1 and len(outputpaths) == 1:
                            #fileoutEncoded[outputpaths[0]] = base64.b64encode(iter(fileouts.values()).next().encode("zlib"))
                            fileoutEncoded[outputpaths[0]] = zlib.compress(base64.b64decode(iter(fileouts.values()).next()))
                        elif fprt == "tpm2_deluxequote":
                            # quotes need 3 outputs, so we need a consistent way to match them back up when reading
                            quote_msg = ""
                            match = re.search("-m ([^\s]+)", cmd)
                            if match:
                                quote_msg = match.group(1)
                                if quote_msg in fileouts:
                                    # fileoutEncoded["file://quoteMessage"] = base64.b64encode(fileouts[quote_msg].encode("zlib"))
                                    fileoutEncoded["file://quoteMessage"] = zlib.compress(base64.b64decode(fileouts[quote_msg]))
                            quote_sig = ""
                            match = re.search("-s ([^\s]+)", cmd)
                            if match:
                                quote_sig = match.group(1)
                                if quote_sig in fileouts:
                                    # fileoutEncoded["file://quoteSignature"] = base64.b64encode(fileouts[quote_sig].encode("zlib"))
                                    fileoutEncoded["file://quoteSignature"] = zlib.compress(base64.b64decode(fileouts[quote_sig]))
                            quote_pcr = ""
                            match = re.search("-p ([^\s]+)", cmd)
                            if match:
                                quote_pcr = match.group(1)
                                if quote_pcr in fileouts:
                                    # fileoutEncoded["file://quotePCR"] = base64.b64encode(fileouts[quote_pcr].encode("zlib"))
                                    fileoutEncoded["file://quotePCR"] = zlib.compress(base64.b64decode(fileouts[quote_pcr]))
                        else:
                            raise Exception("Command %s is using multiple files unexpectedly!"%(fprt))

                    # tpm_cexec will need to know the nonce
                    nonce = ""
                    match = re.search("-q ([\w]+)", cmd)
                    if match:
                        nonce = binascii.a2b_hex(match.group(1))

                    jsonObj = {'type':fprt, 'retout':retout, 'fileout':fileoutEncoded, 'cmd':cmd, 'timing':t1-t0, 'code':code, 'nonce':nonce}
                    can.write("\"%s\": %s,\n"%(fprt, json.dumps(jsonObj, indent=4, sort_keys=True)))

        return retDict


    #tpm_initialize
    def __startup_tpm(self):
        retDict = self.__run("tpm2_startup -c")
        output = common.list_convert(retDict['retout'])
        code = retDict['code']
        if code != tpm_abstract.AbstractTPM.EXIT_SUCESS:
            raise Exception("Error initializing emulated TPM with TPM2_Startup: %s"+str(code)+": "+str(output))

    def __create_ek(self, asym_alg=None):
        # this function is intended to be idempotent
        if asym_alg is None:
            asym_alg = self.defaults['encrypt']

        current_handle = self.get_tpm_metadata("ek_handle")
        owner_pw = self.get_tpm_metadata("owner_pw")

        # clear out old handle before starting again (give idempotence)
        if current_handle is not None and owner_pw is not None:
            logger.info("Flushing old ek handle: %s"%hex(current_handle))

            retDict = self.__run("tpm2_getcap -c handles-persistent", raiseOnError=False)
            output = retDict['retout']
            code = retDict['code']

            if code != tpm_abstract.AbstractTPM.EXIT_SUCESS:
                raise Exception("tpm2_getcap failed with code "+str(code)+": "+str(output))

            outjson = common.yaml_to_dict(output)
            if outjson is not None and current_handle in outjson:
                if legacy_tools:
                    retDict = self.__run("tpm2_evictcontrol -A o -c %s -P %s"%(hex(current_handle), owner_pw), raiseOnError=False)
                else:
                    retDict = self.__run("tpm2_evictcontrol -a o -c %s -P %s"%(hex(current_handle), owner_pw), raiseOnError=False)
                output = retDict['retout']
                code = retDict['code']

                if code != tpm_abstract.AbstractTPM.EXIT_SUCESS:
                    logger.info("Failed to flush old ek handle: %s.  Code %s"%(hex(current_handle), str(code)+": "+str(output)))

                self._set_tpm_metadata('ek_handle', None)
                self._set_tpm_metadata('ek_pw', None)

        # make sure an ownership pw is set
        if owner_pw is None:
            owner_pw = tpm_abstract.TPM_Utilities.random_password(20)
            self._set_tpm_metadata('owner_pw', owner_pw)
        ek_pw = tpm_abstract.TPM_Utilities.random_password(20)

        # create a new ek
        with tempfile.NamedTemporaryFile() as tmppath:
            cmdargs = {
                'asymalg': asym_alg,
                'ekpubfile': tmppath.name,
                'ekpw': ek_pw,
                'opw': owner_pw,
                'epw': owner_pw
            }
            if legacy_tools:
                command = "tpm2_getpubek -H 0x81010007 -g {asymalg} -f {ekpubfile} -P {ekpw} -o {opw} -e {epw}".format(**cmdargs)
            else:
                command = "tpm2_createek -c - -G {asymalg} -p {ekpubfile} -P {ekpw} -o {opw} -e {epw}".format(**cmdargs)
            retDict = self.__run(command, raiseOnError=False, outputpaths=tmppath.name)
            output = retDict['retout']
            code = retDict['code']
            ek_tpm = retDict['fileouts'][tmppath.name]

            if code != tpm_abstract.AbstractTPM.EXIT_SUCESS:
                raise Exception("createek failed with code "+str(code)+": "+str(output))

            if legacy_tools:
                handle = int(0x81010007)
            else:
                handle = None
                retyaml = common.yaml_to_dict(output)
                if "persistent-handle" in retyaml:
                    handle = retyaml["persistent-handle"]

            self._set_tpm_metadata('ek_handle', handle)
            self._set_tpm_metadata('ek_pw', ek_pw)
            self._set_tpm_metadata('ek_tpm', base64.b64encode(ek_tpm))

        return

    def __take_ownership(self, config_pw):
        # if no ownerpassword
        if config_pw == 'generate':
            logger.info("Generating random TPM owner password")
            owner_pw = tpm_abstract.TPM_Utilities.random_password(20)
        else:
            logger.info("Taking ownership with config provided TPM owner password: %s"%config_pw)
            owner_pw = config_pw

        if legacy_tools:
            retDict = self.__run("tpm2_takeownership -c", raiseOnError=False)
            retDict = self.__run("tpm2_takeownership -o %s -e %s"%(owner_pw, owner_pw), raiseOnError=False)
        else:
            retDict = self.__run("tpm2_changeauth -o %s -e %s"%(owner_pw, owner_pw), raiseOnError=False)

        output = retDict['retout']
        code = retDict['code']
        if code != tpm_abstract.AbstractTPM.EXIT_SUCESS:
            # if we fail, see if already owned with this pw
            if legacy_tools:
                retDict = self.__run("tpm2_takeownership -o %s -e %s -O %s -E %s"%(owner_pw, owner_pw, owner_pw, owner_pw), raiseOnError=False)
            else:
                retDict = self.__run("tpm2_changeauth -o %s -e %s -O %s -E %s"%(owner_pw, owner_pw, owner_pw, owner_pw), raiseOnError=False)

            output = retDict['retout']
            code = retDict['code']
            if code != tpm_abstract.AbstractTPM.EXIT_SUCESS:
                # ut-oh, already owned but not with provided pw!
                raise Exception("Owner password unknown, TPM reset required. Code %s"+str(code)+": "+str(output))

        self._set_tpm_metadata('owner_pw', owner_pw)
        logger.info("TPM Owner password confirmed: %s"%owner_pw)

    def __get_pub_ek(self): # assumes that owner_pw is correct at this point
        handle = self.get_tpm_metadata('ek_handle')
        if handle is None:
            raise Exception("create_ek has not been run yet?")
        #make a temp file for the output
        with tempfile.NamedTemporaryFile() as tmppath:
            # generates pubek.pem
            if legacy_tools:
                retDict = self.__run("tpm2_readpublic -H %s -o %s -f pem"%(hex(handle), tmppath.name), raiseOnError=False, outputpaths=tmppath.name)
            else:
                retDict = self.__run("tpm2_readpublic -c %s -o %s -f pem"%(hex(handle), tmppath.name), raiseOnError=False, outputpaths=tmppath.name)

            output = retDict['retout']
            code = retDict['code']
            ek = retDict['fileouts'][tmppath.name]
            if code != tpm_abstract.AbstractTPM.EXIT_SUCESS:
                raise Exception("tpm2_readpublic failed with code "+str(code)+": "+str(output))

        self._set_tpm_metadata('ek', ek)

    def __get_pub_aik(self):
        """Retrieves the PEM version of the public AIK.

        Helper function for '__create_aik', required for legacy (v3) of
        tpm2-tools since tpm2_getpubak does not support outputting public AIK
        in the required PEM format. Note that 'aik_handle' metadata must
        have been set before running this function.  Function sets the
        'aik' metadata.
        """

        if not legacy_tools:
            logger.error("The get_pub_aik method does not apply to modern tpm2-tools!")
            return

        handle = self.get_tpm_metadata('aik_handle')
        if handle is None:
            raise Exception("tpm2_getpubak has not been run yet?")
        #make a temp file for the output
        with tempfile.NamedTemporaryFile() as akpubfile:
            # generates pubak.pem
            retDict = self.__run("tpm2_readpublic -H %s -o %s -f pem"%(hex(handle), akpubfile.name), raiseOnError=False, outputpaths=akpubfile.name)
            output = retDict['retout']
            code = retDict['code']
            pem = retDict['fileouts'][akpubfile.name]

            if code != tpm_abstract.AbstractTPM.EXIT_SUCESS:
                raise Exception("tpm2_readpublic failed with code "+str(code)+": "+str(output))

            if pem == "":
                raise Exception("unable to read public aik from create identity.  Is your tpm2-tools installation up to date?")

        self._set_tpm_metadata('aik', pem)

    def __create_aik(self, activate, asym_alg=None, hash_alg=None, sign_alg=None):
        if hash_alg is None:
            hash_alg = self.defaults['hash']
        if asym_alg is None:
            asym_alg = self.defaults['encrypt']
        if sign_alg is None:
            sign_alg = self.defaults['sign']

        owner_pw = self.get_tpm_metadata('owner_pw')

        # clear out old handle before starting again (give idempotence)
        if self.get_tpm_metadata('aik') is not None and self.get_tpm_metadata('aik_name') is not None:
            aik_handle = self.get_tpm_metadata('aik_handle')
            logger.info("Flushing old ak handle: %s"%hex(aik_handle))

            retDict = self.__run("tpm2_getcap -c handles-persistent", raiseOnError=False)
            output = common.list_convert(retDict['retout'])
            code = retDict['code']

            if code != tpm_abstract.AbstractTPM.EXIT_SUCESS:
                raise Exception("tpm2_getcap failed with code "+str(code)+": "+str(output))

            if legacy_tools:
                # output, human-readable -> json
                output = "".join(output)
                output = output.replace("0x", " - 0x")
                output = [output]

            outjson = common.yaml_to_dict(output)
            if outjson is not None and aik_handle in outjson:
                if legacy_tools:
                    retDict = self.__run("tpm2_evictcontrol -A o -c %s -P %s"%(hex(aik_handle), owner_pw), raiseOnError=False)
                else:
                    retDict = self.__run("tpm2_evictcontrol -a o -c %s -P %s"%(hex(aik_handle), owner_pw), raiseOnError=False)

                output = retDict['retout']
                code = retDict['code']

                if code != tpm_abstract.AbstractTPM.EXIT_SUCESS:
                    logger.info("Failed to flush old ak handle: %s.  Code %s"%(hex(aik_handle), str(code)+": "+str(output)))

                self._set_tpm_metadata('aik', None)
                self._set_tpm_metadata('aik_name', None)
                self._set_tpm_metadata('aik_pw', None)
                self._set_tpm_metadata('aik_handle', None)

        logger.debug("Creating a new AIK identity")

        # We need an ek handle to make an aik
        ek_handle = self.get_tpm_metadata("ek_handle")
        if ek_handle is None:
            raise Exception("Failed to create AIK, since EK has not yet been created!")

        aik_pw = tpm_abstract.TPM_Utilities.random_password(20)
        #make a temp file for the output
        with tempfile.NamedTemporaryFile() as akpubfile:
            cmdargs = {
                'ekhandle': hex(ek_handle),
                'akpubfile': akpubfile.name,
                'asymalg': asym_alg,
                'hashalg': hash_alg,
                'signalg': sign_alg,
                'epw': owner_pw,
                'opw': owner_pw,
                'apw': aik_pw
            }
            if legacy_tools:
                command = "tpm2_getpubak -E {ekhandle} -k 0x81010008 -g {asymalg} -D {hashalg} -s {signalg} -f {akpubfile} -e {epw} -P {apw} -o {opw}".format(**cmdargs)
            else:
                command = "tpm2_createak -C {ekhandle} -k - -G {asymalg} -D {hashalg} -s {signalg} -p {akpubfile} -f pem -e {epw} -P {apw} -o {opw}".format(**cmdargs)
            retDict = self.__run(command, outputpaths=akpubfile.name)
            retout = retDict['retout']
            code = retDict['code']

            if code != tpm_abstract.AbstractTPM.EXIT_SUCESS:
                raise Exception("tpm2_createak failed with code "+str(code)+": "+str(output))

            jsonout = common.yaml_to_dict(retout)
            akname = jsonout['loaded-key']['name']

            if legacy_tools:
                if 'loaded-key' not in jsonout or 'name' not in jsonout['loaded-key']:
                    raise Exception("tpm2_createak failed to create aik: return "+str(retout))

                handle = int(0x81010008)

                # get and persist the pem (not returned by tpm2_getpubak)
                self._set_tpm_metadata('aik_handle', handle)
                self.__get_pub_aik()
            else:
                if 'loaded-key' not in jsonout or 'ak-persistent-handle' not in jsonout:
                    raise Exception("tpm2_createak failed to create aik: return "+str(retout))

                handle = jsonout['ak-persistent-handle']
                pem = retDict['fileouts'][akpubfile.name]
                if pem == "":
                    raise Exception("unable to read public aik from create identity.  Is your tpm2-tools installation up to date?")

                # persist the pem
                self._set_tpm_metadata('aik_handle', handle)
                self._set_tpm_metadata('aik', pem)

        # persist common results
        self._set_tpm_metadata('aik_name', akname)
        self._set_tpm_metadata('aik_pw', aik_pw)

    def flush_keys(self):
        logger.debug("Flushing keys from TPM...")
        retDict = self.__run("tpm2_getcap -c handles-persistent")
        # retout = retDict['retout']
        retout = common.list_convert(retDict['retout'])
        code = retDict['code']

        if code != tpm_abstract.AbstractTPM.EXIT_SUCESS:
            logger.debug("tpm2_getcap failed with code "+str(code)+": "+str(retout))

        if legacy_tools:
            # output, human-readable -> json
            retout = "".join(retout)
            retout = retout.replace("0x", " - 0x")
            retout = [retout]

        owner_pw = self.get_tpm_metadata("owner_pw")
        jsonout = common.yaml_to_dict(retout)
        for key in jsonout:
            logger.debug("Flushing key handle %s"%hex(key))
            if legacy_tools:
                self.__run("tpm2_evictcontrol -A o -c %s -P %s"%(hex(key), owner_pw), raiseOnError=False)
            else:
                self.__run("tpm2_evictcontrol -a o -c %s -P %s"%(hex(key), owner_pw), raiseOnError=False)

    def encryptAIK(self, uuid, pubaik, pubek, ek_tpm, aik_name):
        pubaikFile = None
        pubekFile = None
        challengeFile = None
        keyblob = None
        blobpath = None

        if ek_tpm is None or aik_name is None:
            logger.error("Missing parameters for encryptAIK")
            return None

        try:
            # write out the public EK
            efd, etemp = tempfile.mkstemp()
            pubekFile = open(etemp, "wb")
            pubekFile.write(base64.b64decode(ek_tpm))
            pubekFile.close()
            os.close(efd)

            # write out the challenge
            challenge = tpm_abstract.TPM_Utilities.random_password(32)
            challenge = challenge.encode()
            keyfd, keypath = tempfile.mkstemp()
            challengeFile = open(keypath, "wb")
            challengeFile.write(challenge)
            challengeFile.close()
            os.close(keyfd)

            # create temp file for the blob
            blobfd, blobpath = tempfile.mkstemp()

            cmdargs = {
                'akname': aik_name,
                'ekpub': pubekFile.name,
                'blobout': blobpath,
                'challenge': challengeFile.name
            }
            if legacy_tools:
                command = "tpm2_makecredential -T none -e {ekpub} -s {challenge} -n {akname} -o {blobout}".format(**cmdargs)
            else:
                command = "tpm2_makecredential -e {ekpub} -s {challenge} -n {akname} -o {blobout} --no-tpm".format(**cmdargs)
            self.__run(command, lock=False)

            logger.info("Encrypting AIK for UUID %s"%uuid)

            # read in the blob
            f = open(blobpath, "rb")
            keyblob = base64.b64encode(f.read())
            f.close()
            os.close(blobfd)

            # read in the aes key
            key = base64.b64encode(challenge)

        except Exception as e:
            logger.error("Error encrypting AIK: "+str(e))
            logger.exception(e)
            return None
        finally:
            if pubekFile is not None:
                os.remove(pubekFile.name)
            if challengeFile is not None:
                os.remove(challengeFile.name)
            if blobpath is not None:
                os.remove(blobpath)
        return (keyblob, key)

    def activate_identity(self, keyblob):

        owner_pw = self.get_tpm_metadata('owner_pw')
        aik_keyhandle = self.get_tpm_metadata('aik_handle')
        ek_keyhandle = self.get_tpm_metadata('ek_handle')

        keyblobFile = None
        secpath = None
        try:
            # write out key blob
            kfd, ktemp = tempfile.mkstemp()
            keyblobFile = open(ktemp, "wb")
            # the below is a coroutine?
            keyblobFile.write(base64.b64decode(keyblob))

            keyblobFile.close()
            os.close(kfd)

            # ok lets write out the key now
            secdir = secure_mount.mount() # confirm that storage is still securely mounted

            secfd, secpath = tempfile.mkstemp(dir=secdir)

            cmdargs = {
                'akhandle': hex(aik_keyhandle),
                'ekhandle': hex(ek_keyhandle),
                'keyblobfile': keyblobFile.name,
                'credfile': secpath,
                'apw': self.get_tpm_metadata('aik_pw'),
                'epw': owner_pw
            }
            if legacy_tools:
                command = "tpm2_activatecredential -H {akhandle} -k {ekhandle} -f {keyblobfile} -o {credfile} -P {apw} -e {epw}".format(**cmdargs)
            else:
                command = "tpm2_activatecredential -c {akhandle} -C {ekhandle} -f {keyblobfile} -o {credfile} -P {apw} -E {epw}".format(**cmdargs)
            retDict = self.__run(command, outputpaths=secpath)
            retout = retDict['retout']
            code = retDict['code']
            fileout = retDict['fileouts'][secpath]
            logger.info("AIK activated.")

            key = base64.b64encode(fileout)
            os.close(secfd)
            os.remove(secpath)

        except Exception as e:
            logger.error("Error decrypting AIK: "+str(e))
            logger.exception(e)
            return False
        finally:
            if keyblobFile is not None:
                os.remove(keyblobFile.name)
            if secpath is not None and os.path.exists(secpath):
                os.remove(secpath)
        return key

    def verify_ek(self, ekcert, ekpem):
        """Verify that the provided EK certificate is signed by a trusted root
        :param ekcert: The Endorsement Key certificate in DER format
        :param ekpem: the endorsement public key in PEM format
        :returns: True if the certificate can be verified, false otherwise
        """
        #openssl x509 -inform der -in certificate.cer -out certificate.pem
        try:
            ek509 = M2Crypto.X509.load_cert_der_string(ekcert)
            ekcertpem = ek509.get_pubkey().get_rsa().as_pem(cipher=None)

            # Make sure given ekcert is for their ek
            if str(ekpem) != str(ekcertpem):
                logger.error("Public EK does not match EK certificate")
                return False

            for signer in tpm_ek_ca.trusted_certs:
                signcert = M2Crypto.X509.load_cert_string(tpm_ek_ca.trusted_certs[signer])
                signkey = signcert.get_pubkey()
                if ek509.verify(signkey) == 1:
                    logger.debug("EK cert matched signer %s"%signer)
                    return True
        except Exception as e:
            # Log the exception so we don't lose the raw message
            logger.exception(e)
            raise Exception("Error processing ek/ekcert. Does this TPM have a valid EK?").with_traceback(sys.exc_info()[2])

        logger.error("No Root CA matched EK Certificate")
        return False

    def get_tpm_manufacturer(self):
        vendorStr = None
        retDict = self.__run("tpm2_getcap -c properties-fixed")
        output = retDict['retout']
        code = retDict['code']

        if code != tpm_abstract.AbstractTPM.EXIT_SUCESS:
            raise Exception("get_tpm_manufacturer failed with code "+str(code)+": "+str(output))

        retyaml = common.yaml_to_dict(output)
        if "TPM2_PT_VENDOR_STRING_1" in retyaml:
            vendorStr = retyaml["TPM2_PT_VENDOR_STRING_1"]["value"]
        elif "TPM_PT_VENDOR_STRING_1" in retyaml:
            vendorStr = retyaml["TPM_PT_VENDOR_STRING_1"]["as string"].strip()

        return vendorStr

    def is_emulator(self):
        return self.get_tpm_manufacturer() == 'SW'

    def is_vtpm(self):
        return False

    def tpm_init(self, self_activate=False, config_pw=None):
        # this was called tpm_initialize.init before
        self.warn_emulator()
        self.__take_ownership(config_pw)

        self.__create_ek()

        self.__get_pub_ek()

        ekcert = self.read_ekcert_nvram()
        self._set_tpm_metadata('ekcert', ekcert)

        # if no AIK created, then create one
        self.__create_aik(self_activate)

        return self.get_tpm_metadata('ek'), self.get_tpm_metadata('ekcert'), self.get_tpm_metadata('aik'), self.get_tpm_metadata('ek_tpm'), self.get_tpm_metadata('aik_name')


    #tpm_quote
    def __pcr_mask_to_list(self, mask, hash_alg):
        pcr_list = []
        ima_appended = ""
        for pcr in range(24):
            if tpm_abstract.TPM_Utilities.check_mask(mask, pcr):
                if hash_alg != tpm_abstract.Hash_Algorithms.SHA1 and pcr == common.IMA_PCR:
                    # IMA is only in SHA1 format
                    ima_appended = "+sha1:"+str(pcr)
                else:
                    pcr_list.append(str(pcr))
        return ",".join(pcr_list)+ima_appended

    def create_deep_quote(self, nonce, data=None, vpcrmask=tpm_abstract.AbstractTPM.EMPTYMASK, pcrmask=tpm_abstract.AbstractTPM.EMPTYMASK):
        raise Exception("vTPM support and deep quotes not yet implemented with TPM 2.0!")

    def create_quote(self, nonce, data=None, pcrmask=tpm_abstract.AbstractTPM.EMPTYMASK, hash_alg=None):
        if hash_alg is None:
            hash_alg = self.defaults['hash']

        quote = ""

        with tempfile.NamedTemporaryFile() as quotepath:
            with tempfile.NamedTemporaryFile() as sigpath:
                with tempfile.NamedTemporaryFile() as pcrpath:
                    keyhandle = self.get_tpm_metadata('aik_handle')
                    aik_pw = self.get_tpm_metadata('aik_pw')

                    if pcrmask is None:
                        pcrmask = tpm_abstract.AbstractTPM.EMPTYMASK
                    pcrlist = self.__pcr_mask_to_list(pcrmask, hash_alg)

                    with self.tpmutilLock:
                        if data is not None:
                            self.__run("tpm2_pcrreset %d"%common.TPM_DATA_PCR, lock=False)
                            self.extendPCR(pcrval=common.TPM_DATA_PCR, hashval=self.hashdigest(data), lock=False)

                        cmdargs = {
                            'aik_handle': hex(keyhandle),
                            'hashalg' : hash_alg,
                            'pcrlist': pcrlist,
                            'nonce': bytes(nonce, encoding="utf8").hex(),
                            'outquote': quotepath.name,
                            'outsig': sigpath.name,
                            'outpcr': pcrpath.name,
                            'akpw': aik_pw
                        }
                        if legacy_tools:
                            command = "tpm2_quote -k {aik_handle} -L {hashalg}:{pcrlist} -q {nonce} -m {outquote} -s {outsig} -p {outpcr} -G {hashalg} -P {akpw}".format(**cmdargs)
                        else:
                            command = "tpm2_deluxequote -C {aik_handle} -L {hashalg}:{pcrlist} -q {nonce} -m {outquote} -s {outsig} -p {outpcr} -G {hashalg} -P {akpw}".format(**cmdargs)
                        retDict = self.__run(command, lock=False, outputpaths=[quotepath.name, sigpath.name, pcrpath.name])
                        retout = retDict['retout']
                        code = retDict['code']
                        quoteraw = retDict['fileouts'][quotepath.name]
                        quote_b64encode = base64.b64encode(zlib.compress(quoteraw))
                        sigraw = retDict['fileouts'][sigpath.name]
                        sigraw_b64encode = base64.b64encode(zlib.compress(sigraw))
                        pcrraw = retDict['fileouts'][pcrpath.name]
                        pcrraw_b64encode = base64.b64encode(zlib.compress(pcrraw))
                        quote = quote_b64encode.decode('utf-8')+":"+sigraw_b64encode.decode('utf-8')+":"+pcrraw_b64encode.decode('utf-8')
        return 'r'+quote

    def __checkdeepquote_c(self, hAIK, vAIK, deepquoteFile, nonce):
        raise Exception("vTPM support and deep quotes not yet implemented with TPM 2.0!")

    def check_deep_quote(self, nonce, data, quote, vAIK, hAIK, vtpm_policy={}, tpm_policy={}, ima_measurement_list=None, ima_whitelist={}):
        raise Exception("vTPM support and deep quotes not yet implemented with TPM 2.0!")

    def __check_quote_c(self, pubaik, nonce, quoteFile, sigFile, pcrFile, hash_alg):
        if common.STUB_TPM and common.TPM_CANNED_VALUES is not None:
            jsonIn = common.TPM_CANNED_VALUES
            if 'tpm2_deluxequote' in jsonIn and 'nonce' in jsonIn['tpm2_deluxequote']:
                # YAML unicode-ifies strings, and C calls require byte strings (str)
                nonce = str(jsonIn['tpm2_deluxequote']['nonce'])
            else:
                raise Exception("Could not get quote nonce from canned JSON!")

        cmdargs = {
            'pubak': pubaik,
            'quotefile' : quoteFile,
            'sigfile': sigFile,
            'pcrfile': pcrFile,
            'hashalg': hash_alg,
            'nonce': bytes(nonce, encoding="utf8").hex()
        }


        command = "tpm2_checkquote -c {pubak} -m {quotefile} -s {sigfile} -p {pcrfile} -G {hashalg} -q {nonce}"
        retDict = self.__run(command.format(**cmdargs), lock=False)
        return retDict

    def check_quote(self, nonce, data, quote, aikFromRegistrar, tpm_policy={}, ima_measurement_list=None, ima_whitelist={}, hash_alg=None):
        if hash_alg is None:
            hash_alg = self.defaults['hash']

        quoteFile = None
        aikFile = None
        sigFile = None
        pcrFile = None

        if quote[0] != 'r':
            raise Exception("Invalid quote type %s"%quote[0])
        quote = quote[1:]

        quote_tokens = quote.split(":")
        if len(quote_tokens) < 3:

            raise Exception("Quote is not compound! %s"%quote)

        quoteblob = zlib.decompress(base64.b64decode(quote_tokens[0]))
        sigblob = zlib.decompress(base64.b64decode(quote_tokens[1]))
        pcrblob = zlib.decompress(base64.b64decode(quote_tokens[2]))

        try:
            # write out quote
            qfd, qtemp = tempfile.mkstemp()
            quoteFile = open(qtemp, "wb")
            quoteFile.write(quoteblob)
            quoteFile.close()
            os.close(qfd)

            # write out sig
            sfd, stemp = tempfile.mkstemp()
            sigFile = open(stemp, "wb")
            sigFile.write(sigblob)
            sigFile.close()
            os.close(sfd)

            # write out pcr
            pfd, ptemp = tempfile.mkstemp()
            pcrFile = open(ptemp, "wb")
            pcrFile.write(pcrblob)
            pcrFile.close()
            os.close(pfd)

            afd, atemp = tempfile.mkstemp()
            aikFile = open(atemp, "wb")
            aikFile.write(aikFromRegistrar.encode('utf-8'))
            aikFile.close()
            os.close(afd)

            retDict = self.__check_quote_c(aikFile.name, nonce, quoteFile.name, sigFile.name, pcrFile.name, hash_alg)
            retout = retDict['retout']
            code = retDict['code']
        except Exception as e:
            logger.error("Error verifying quote: "+str(e))
            logger.exception(e)
            return False
        finally:
            if aikFile is not None:
                os.remove(aikFile.name)
            if quoteFile is not None:
                os.remove(quoteFile.name)
            if sigFile is not None:
                os.remove(sigFile.name)
            if pcrFile is not None:
                os.remove(pcrFile.name)

        if len(retout) < 1 or code != tpm_abstract.AbstractTPM.EXIT_SUCESS:
            logger.error("Failed to validate signature, output: %s"%retout)
            return False

        pcrs = []
        jsonout = common.yaml_to_dict(retout)
        if "pcrs" in jsonout:
            if hash_alg in jsonout["pcrs"]:
                alg_size = tpm_abstract.Hash_Algorithms.get_hash_size(hash_alg) // 4
                for pcrval, hashval in jsonout["pcrs"][hash_alg].items():
                    pcrs.append("PCR " + str(pcrval) + " " + '{0:0{1}x}'.format(hashval, alg_size))
            # IMA is always in SHA1 format, so don't leave it behind!
            if hash_alg != tpm_abstract.Hash_Algorithms.SHA1:
                if tpm_abstract.Hash_Algorithms.SHA1 in jsonout["pcrs"] and common.IMA_PCR in jsonout["pcrs"][tpm_abstract.Hash_Algorithms.SHA1]:
                    sha1_size = tpm_abstract.Hash_Algorithms.get_hash_size(tpm_abstract.Hash_Algorithms.SHA1) // 4
                    ima_val = jsonout["pcrs"][tpm_abstract.Hash_Algorithms.SHA1][common.IMA_PCR]
                    pcrs.append("PCR " + str(common.IMA_PCR) + " " + '{0:0{1}x}'.format(ima_val, sha1_size))

        if len(pcrs) == 0:
            pcrs = None

        return self.check_pcrs(tpm_policy, pcrs, data, False, ima_measurement_list, ima_whitelist)

    def extendPCR(self, pcrval, hashval, hash_alg=None, lock=True):
        if hash_alg is None:
            hash_alg = self.defaults['hash']

        self.__run("tpm2_pcrextend %d:%s=%s"%(pcrval, hash_alg, hashval), lock=lock)

    def readPCR(self, pcrval, hash_alg=None):
        if hash_alg is None:
            hash_alg = self.defaults['hash']

        output = common.list_convert(self.__run("tpm2_pcrlist")['retout'])
        jsonout = common.yaml_to_dict(output)

        if hash_alg not in jsonout:
            raise Exception("Invalid hashing algorithm '%s' for reading PCR number %d."%(hash_alg, pcrval))

        # alg_size = Hash_Algorithms.get_hash_size(hash_alg)/4
        alg_size = tpm_abstract.Hash_Algorithms.get_hash_size(hash_alg) // 4
        return '{0:0{1}x}'.format(jsonout[hash_alg][pcrval], alg_size)


    #tpm_random
    def _get_tpm_rand_block(self, size=4096):
        #make a temp file for the output
        rand = None
        with tempfile.NamedTemporaryFile() as randpath:
            try:
                command = "tpm2_getrandom -o %s %d" % (randpath.name, size)
                retDict = self.__run(command, outputpaths=randpath.name)
                retout = retDict['retout']
                code = retDict['code']
                rand = retDict['fileouts'][randpath.name]
            except Exception as e:
                if not self.tpmrand_warned:
                    logger.warn("TPM randomness not available: %s"%e)
                    self.tpmrand_warned = True
                return None
        return rand


    #tpm_nvram
    def write_key_nvram(self, key):
        owner_pw = self.get_tpm_metadata('owner_pw')

        # write out quote
        with tempfile.NamedTemporaryFile() as keyFile:
            keyFile.write(key)
            keyFile.flush()

            attrs = "ownerread|policywrite|ownerwrite"
            if legacy_tools:
                self.__run("tpm2_nvdefine -x 0x1500018 -a 0x40000001 -s %s -t \"%s\" -I %s -P %s"%(common.BOOTSTRAP_KEY_SIZE, attrs, owner_pw, owner_pw), raiseOnError=False)
            else:
                self.__run("tpm2_nvdefine -x 0x1500018 -a 0x40000001 -s %s -t \"%s\" -p %s -P %s"%(common.BOOTSTRAP_KEY_SIZE, attrs, owner_pw, owner_pw), raiseOnError=False)

            self.__run("tpm2_nvwrite -x 0x1500018 -a 0x40000001 -P %s %s"%(owner_pw, keyFile.name), raiseOnError=False)
        return

    def read_ekcert_nvram(self):
        #make a temp file for the quote
        with tempfile.NamedTemporaryFile() as nvpath:

            # Check for RSA EK cert in NVRAM (and get length)
            retDict = self.__run("tpm2_nvlist", raiseOnError=False)
            output = retDict['retout']
            code = retDict['code']

            if code != tpm_abstract.AbstractTPM.EXIT_SUCESS:
                raise Exception("tpm2_nvlist for ekcert failed with code "+str(code)+": "+str(output))

            outjson = common.yaml_to_dict(output)
            if outjson is None or 0x1c00002 not in outjson or "size" not in outjson[0x1c00002]:
                logger.warn("No EK certificate found in TPM NVRAM")
                return None

            ekcert_size = outjson[0x1c00002]["size"]

            # Read the RSA EK cert from NVRAM (DER format)
            retDict = self.__run("tpm2_nvread -x 0x1c00002 -s %s -f %s"%(ekcert_size, nvpath.name), raiseOnError=False, outputpaths=nvpath.name)
            output = common.list_convert(retDict['retout'])
            code = retDict['code']
            ekcert = retDict['fileouts'][nvpath.name]

            if code != tpm_abstract.AbstractTPM.EXIT_SUCESS:
                raise Exception("tpm2_nvread for ekcert failed with code "+str(code)+": "+str(output))

        return base64.b64encode(ekcert)

    def read_key_nvram(self):
        owner_pw = self.get_tpm_metadata('owner_pw')
        retDict = self.__run("tpm2_nvread -x 0x1500018 -a 0x40000001 -s %s -P %s"%(common.BOOTSTRAP_KEY_SIZE, owner_pw), raiseOnError=False)
        output = common.list_convert(retDict['retout'])
        code = retDict['code']

        if code != tpm_abstract.AbstractTPM.EXIT_SUCESS and len(output) > 0 and "ERROR: Failed to read NVRAM public area at index" in "\n".join(output):
            logger.debug("No stored U in TPM NVRAM")
            return None
        elif code != tpm_abstract.AbstractTPM.EXIT_SUCESS:
            raise Exception("nv_readvalue failed with code "+str(code)+": "+str(output))

        if len(output) != common.BOOTSTRAP_KEY_SIZE:
            logger.debug("Invalid key length from NVRAM: %d"%(len(output)))
            return None
        return output<|MERGE_RESOLUTION|>--- conflicted
+++ resolved
@@ -43,21 +43,12 @@
 import M2Crypto
 from M2Crypto import m2
 
-<<<<<<< HEAD
 from keylime import cmd_exec
 from keylime import common
 from keylime import keylime_logging
 from keylime import secure_mount
 from keylime import tpm_abstract
 from keylime import tpm_ek_ca
-=======
-import cmd_exec
-import common
-import keylime_logging
-import secure_mount
-from tpm_abstract import Hash_Algorithms, Encrypt_Algorithms, Sign_Algorithms, AbstractTPM, TPM_Utilities
-from tpm_ek_ca import atmel_trusted_keys, trusted_certs
->>>>>>> 2d151bc1
 
 logger = keylime_logging.init_logging('tpm2')
 
@@ -74,7 +65,7 @@
 
     def __init__(self, need_hw_tpm=False):
         tpm_abstract.AbstractTPM.__init__(self, need_hw_tpm)
-        
+
         logger.info("Using %s version of tpm2-tools"%("legacy" if legacy_tools else "modern"))
 
         # Shared lock to serialize access to tools
